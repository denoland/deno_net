--- conflicted
+++ resolved
@@ -2,22 +2,8 @@
 import { Buffer } from "deno";
 import { BufReader } from "../io/bufio.ts";
 import { test, assert, assertEqual } from "../testing/mod.ts";
-<<<<<<< HEAD
-import {
-  createSecAccept,
-  OpCodeBinaryFrame,
-  OpCodeContinue,
-  OpcodePing,
-  OpcodePong,
-  OpCodeTextFrame,
-  readFrame,
-  unmask
-} from "./mod.ts";
+import { createSecAccept, OpCode, readFrame, unmask } from "./mod.ts";
 import { serve } from "../http/server.ts";
-=======
-import { createSecAccept, OpCode, readFrame, unmask } from "./mod.ts";
-import { serve } from "../http/http.ts";
->>>>>>> 56579ed6
 
 test(async function testReadUnmaskedTextFrame() {
   // unmasked single text frame with payload "Hello"
