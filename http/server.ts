// Copyright 2018-2019 the Deno authors. All rights reserved. MIT license.
const { listen, copy, toAsyncIterator } = Deno;
type Listener = Deno.Listener;
type Conn = Deno.Conn;
type Reader = Deno.Reader;
type Writer = Deno.Writer;
import { BufReader, BufState, BufWriter } from "../io/bufio.ts";
import { TextProtoReader } from "../textproto/mod.ts";
import { STATUS_TEXT } from "./http_status.ts";
import { assert, fail } from "../testing/asserts.ts";
import {
  collectUint8Arrays,
  deferred,
  Deferred,
  MuxAsyncIterator
} from "../util/async.ts";

function bufWriter(w: Writer): BufWriter {
  if (w instanceof BufWriter) {
    return w;
  } else {
    return new BufWriter(w);
  }
}

export function setContentLength(r: Response): void {
  if (!r.headers) {
    r.headers = new Headers();
  }

  if (r.body) {
    if (!r.headers.has("content-length")) {
      if (r.body instanceof Uint8Array) {
        const bodyLength = r.body.byteLength;
        r.headers.append("Content-Length", bodyLength.toString());
      } else {
        r.headers.append("Transfer-Encoding", "chunked");
      }
    }
  }
}

async function writeChunkedBody(w: Writer, r: Reader): Promise<void> {
  const writer = bufWriter(w);
  const encoder = new TextEncoder();

  for await (const chunk of toAsyncIterator(r)) {
    if (chunk.byteLength <= 0) continue;
    const start = encoder.encode(`${chunk.byteLength.toString(16)}\r\n`);
    const end = encoder.encode("\r\n");
    await writer.write(start);
    await writer.write(chunk);
    await writer.write(end);
  }

  const endChunk = encoder.encode("0\r\n\r\n");
  await writer.write(endChunk);
}

export async function writeResponse(w: Writer, r: Response): Promise<void> {
  const protoMajor = 1;
  const protoMinor = 1;
  const statusCode = r.status || 200;
  const statusText = STATUS_TEXT.get(statusCode);
  const writer = bufWriter(w);
  if (!statusText) {
    throw Error("bad status code");
  }
  if (!r.body) {
    r.body = new Uint8Array();
  }

  let out = `HTTP/${protoMajor}.${protoMinor} ${statusCode} ${statusText}\r\n`;

  setContentLength(r);
  const headers = r.headers!;

  for (const [key, value] of headers!) {
    out += `${key}: ${value}\r\n`;
  }
  out += "\r\n";

  const header = new TextEncoder().encode(out);
  const n = await writer.write(header);
  assert(n === header.byteLength);

  if (r.body instanceof Uint8Array) {
    const n = await writer.write(r.body);
    assert(n === r.body.byteLength);
  } else if (headers.has("content-length")) {
    const bodyLength = parseInt(headers.get("content-length")!);
    const n = await copy(writer, r.body);
    assert(n === bodyLength);
  } else {
    await writeChunkedBody(writer, r.body);
  }
  await writer.flush();
}

export class ServerRequest {
<<<<<<< HEAD
  url!: string;
  method!: string;
  proto!: string;
  headers!: Headers;
  r!: BufReader;
  w!: BufWriter;
=======
  url: string;
  method: string;
  proto: string;
  protoMinor: number;
  protoMajor: number;
  headers: Headers;
  r: BufReader;
  w: BufWriter;
>>>>>>> 43817854
  done: Deferred<void> = deferred();

  public async *bodyStream(): AsyncIterableIterator<Uint8Array> {
    if (this.headers.has("content-length")) {
      const len = +this.headers.get("content-length")!;
      if (Number.isNaN(len)) {
        return new Uint8Array(0);
      }
      let buf = new Uint8Array(1024);
      let rr = await this.r.read(buf);
      let nread = rr.nread;
      while (!rr.eof && nread < len) {
        yield buf.subarray(0, rr.nread);
        buf = new Uint8Array(1024);
        rr = await this.r.read(buf);
        nread += rr.nread;
      }
      yield buf.subarray(0, rr.nread);
    } else {
      if (this.headers.has("transfer-encoding")) {
        const transferEncodings = this.headers
          .get("transfer-encoding")!
          .split(",")
          .map((e): string => e.trim().toLowerCase());
        if (transferEncodings.includes("chunked")) {
          // Based on https://tools.ietf.org/html/rfc2616#section-19.4.6
          const tp = new TextProtoReader(this.r);
          let [line] = await tp.readLine();
          // TODO: handle chunk extension
          let [chunkSizeString] = line.split(";");
          let chunkSize = parseInt(chunkSizeString, 16);
          if (Number.isNaN(chunkSize) || chunkSize < 0) {
            throw new Error("Invalid chunk size");
          }
          while (chunkSize > 0) {
            let data = new Uint8Array(chunkSize);
            let [nread] = await this.r.readFull(data);
            if (nread !== chunkSize) {
              throw new Error("Chunk data does not match size");
            }
            yield data;
            await this.r.readLine(); // Consume \r\n
            [line] = await tp.readLine();
            chunkSize = parseInt(line, 16);
          }
          const [entityHeaders, err] = await tp.readMIMEHeader();
          if (!err) {
            for (let [k, v] of entityHeaders) {
              this.headers.set(k, v);
            }
          }
          /* Pseudo code from https://tools.ietf.org/html/rfc2616#section-19.4.6
          length := 0
          read chunk-size, chunk-extension (if any) and CRLF
          while (chunk-size > 0) {
            read chunk-data and CRLF
            append chunk-data to entity-body
            length := length + chunk-size
            read chunk-size and CRLF
          }
          read entity-header
          while (entity-header not empty) {
            append entity-header to existing header fields
            read entity-header
          }
          Content-Length := length
          Remove "chunked" from Transfer-Encoding
          */
          return; // Must return here to avoid fall through
        }
        // TODO: handle other transfer-encoding types
      }
      // Otherwise...
      yield new Uint8Array(0);
    }
  }

  // Read the body of the request into a single Uint8Array
  public async body(): Promise<Uint8Array> {
    return collectUint8Arrays(this.bodyStream());
  }

  async respond(r: Response): Promise<void> {
    // Write our response!
    await writeResponse(this.w, r);
    // Signal that this request has been processed and the next pipelined
    // request on the same connection can be accepted.
    this.done.resolve();
  }
}

function fixLength(req: ServerRequest): void {
  const contentLength = req.headers.get("Content-Length");
  if (contentLength) {
    const arrClen = contentLength.split(",");
    if (arrClen.length > 1) {
      const distinct = [...new Set(arrClen.map((e): string => e.trim()))];
      if (distinct.length > 1) {
        throw Error("cannot contain multiple Content-Length headers");
      } else {
        req.headers.set("Content-Length", distinct[0]);
      }
    }
    const c = req.headers.get("Content-Length");
    if (req.method === "HEAD" && c && c !== "0") {
      throw Error("http: method cannot contain a Content-Length");
    }
  }
}

// ParseHTTPVersion parses a HTTP version string.
// "HTTP/1.0" returns (1, 0, true).
// Ported from https://github.com/golang/go/blob/f5c43b9/src/net/http/request.go#L766-L792
export function parseHTTPVersion(vers: string): [number, number, boolean] {
  const Big = 1000000; // arbitrary upper bound
  const digitReg = /^\d+$/; // test if string is only digit
  let major: number;
  let minor: number;

  switch (vers) {
    case "HTTP/1.1":
      return [1, 1, true];
    case "HTTP/1.0":
      return [1, 0, true];
  }

  if (!vers.startsWith("HTTP/")) {
    return [0, 0, false];
  }

  const dot = vers.indexOf(".");
  if (dot < 0) {
    return [0, 0, false];
  }

  let majorStr = vers.substring(vers.indexOf("/") + 1, dot);
  major = parseInt(majorStr);
  if (!digitReg.test(majorStr) || isNaN(major) || major < 0 || major > Big) {
    return [0, 0, false];
  }

  let minorStr = vers.substring(dot + 1);
  minor = parseInt(minorStr);
  if (!digitReg.test(minorStr) || isNaN(minor) || minor < 0 || minor > Big) {
    return [0, 0, false];
  }
  return [major, minor, true];
}

export async function readRequest(
  bufr: BufReader
): Promise<[ServerRequest, BufState]> {
  const req = new ServerRequest();
  req.r = bufr;
  const tp = new TextProtoReader(bufr);
  let err: BufState;
  // First line: GET /index.html HTTP/1.0
  let firstLine: string;
  [firstLine, err] = await tp.readLine();
  if (err) {
    return [req, err];
  }
  [req.method, req.url, req.proto] = firstLine.split(" ", 3);

  let ok: boolean;
  [req.protoMinor, req.protoMajor, ok] = parseHTTPVersion(req.proto);
  if (!ok) {
    throw Error(`malformed HTTP version ${req.proto}`);
  }

  [req.headers, err] = await tp.readMIMEHeader();
  fixLength(req);
  // TODO(zekth) : add parsing of headers eg:
  // rfc: https://tools.ietf.org/html/rfc7230#section-3.3.2
  // A sender MUST NOT send a Content-Length header field in any message
  // that contains a Transfer-Encoding header field.
  return [req, err];
}

export class Server implements AsyncIterable<ServerRequest> {
  private closing = false;

  constructor(public listener: Listener) {}

  close(): void {
    this.closing = true;
    this.listener.close();
  }

  // Yields all HTTP requests on a single TCP connection.
  private async *iterateHttpRequests(
    conn: Conn
  ): AsyncIterableIterator<ServerRequest> {
    const bufr = new BufReader(conn);
    const w = new BufWriter(conn);
    let bufStateErr: BufState = null;
    let req: ServerRequest;

    while (!this.closing) {
      try {
        [req, bufStateErr] = await readRequest(bufr);
      } catch (err) {
        bufStateErr = err;
      }
      if (bufStateErr) break;
      req!.w = w;
      yield req!;
      // Wait for the request to be processed before we accept a new request on
      // this connection.
      await req!.done;
    }

    if (bufStateErr === "EOF") {
      // The connection was gracefully closed.
    } else if (bufStateErr instanceof Error) {
      // An error was thrown while parsing request headers.
      await writeResponse(req!.w, {
        status: 400,
        body: new TextEncoder().encode(`${bufStateErr.message}\r\n\r\n`)
      });
    } else if (this.closing) {
      // There are more requests incoming but the server is closing.
      // TODO(ry): send a back a HTTP 503 Service Unavailable status.
    } else {
      fail(`unexpected BufState: ${bufStateErr}`);
    }

    conn.close();
  }

  // Accepts a new TCP connection and yields all HTTP requests that arrive on
  // it. When a connection is accepted, it also creates a new iterator of the
  // same kind and adds it to the request multiplexer so that another TCP
  // connection can be accepted.
  private async *acceptConnAndIterateHttpRequests(
    mux: MuxAsyncIterator<ServerRequest>
  ): AsyncIterableIterator<ServerRequest> {
    if (this.closing) return;
    // Wait for a new connection.
    const conn = await this.listener.accept();
    // Try to accept another connection and add it to the multiplexer.
    mux.add(this.acceptConnAndIterateHttpRequests(mux));
    // Yield the requests that arrive on the just-accepted connection.
    yield* this.iterateHttpRequests(conn);
  }

  [Symbol.asyncIterator](): AsyncIterableIterator<ServerRequest> {
    const mux: MuxAsyncIterator<ServerRequest> = new MuxAsyncIterator();
    mux.add(this.acceptConnAndIterateHttpRequests(mux));
    return mux.iterate();
  }
}

export function serve(addr: string): Server {
  const listener = listen("tcp", addr);
  return new Server(listener);
}

export async function listenAndServe(
  addr: string,
  handler: (req: ServerRequest) => void
): Promise<void> {
  const server = serve(addr);

  for await (const request of server) {
    handler(request);
  }
}

export interface Response {
  status?: number;
  headers?: Headers;
  body?: Uint8Array | Reader;
}<|MERGE_RESOLUTION|>--- conflicted
+++ resolved
@@ -98,23 +98,14 @@
 }
 
 export class ServerRequest {
-<<<<<<< HEAD
   url!: string;
   method!: string;
   proto!: string;
+  protoMinor: number;
+  protoMajor: number;
   headers!: Headers;
   r!: BufReader;
   w!: BufWriter;
-=======
-  url: string;
-  method: string;
-  proto: string;
-  protoMinor: number;
-  protoMajor: number;
-  headers: Headers;
-  r: BufReader;
-  w: BufWriter;
->>>>>>> 43817854
   done: Deferred<void> = deferred();
 
   public async *bodyStream(): AsyncIterableIterator<Uint8Array> {
