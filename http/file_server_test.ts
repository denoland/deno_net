--- conflicted
+++ resolved
@@ -22,16 +22,9 @@
     stdout: "piped"
   });
   // Once fileServer is ready it will write to its stdout.
-<<<<<<< HEAD
-  const r = new TextProtoReader(new BufReader(fileServer.stdout!));
-  const [s, err] = await r.readLine();
-  assert(err == null);
-  assert(s.includes("server listening"));
-=======
   const r = new TextProtoReader(new BufReader(fileServer.stdout));
   const s = await r.readLine();
   assert(s !== EOF && s.includes("server listening"));
->>>>>>> e6793e49
 }
 
 function killFileServer(): void {
