// Copyright 2018-2021 the Deno authors. All rights reserved. MIT license.
// Copyright Joyent, Inc. and Node.js contributors. All rights reserved. MIT license.
import { notImplemented } from "./_utils.ts";
import EventEmitter from "./events.ts";
import { fromFileUrl } from "../path/mod.ts";

const notImplementedEvents = [
  "beforeExit",
  "disconnect",
  "message",
  "multipleResolves",
  "rejectionHandled",
  "SIGBREAK",
  "SIGBUS",
  "SIGFPE",
  "SIGHUP",
  "SIGILL",
  "SIGINT",
  "SIGSEGV",
  "SIGTERM",
  "SIGWINCH",
  "uncaughtException",
  "uncaughtExceptionMonitor",
  "unhandledRejection",
  "warning",
];

/** https://nodejs.org/api/process.html#process_process_arch */
export const arch = Deno.build.arch;

// The first 2 items are placeholders.
// They will be overwritten by the below Object.defineProperty calls.
const argv = ["", "", ...Deno.args];
// Overwrites the 1st item with getter.
Object.defineProperty(argv, "0", {
  get() {
    return Deno.execPath();
  },
});
<<<<<<< HEAD

/**
 * https://nodejs.org/api/process.html#process_process_argv
 * Read permissions are required in order to get the executable route
 * */
export const argv: Record<string, string> = new Proxy(_argv, {
  get(target, prop) {
    if (prop === Deno.customInspect) {
      return target[Deno.customInspect];
    }
    return getArguments()[prop as unknown as number];
  },
  ownKeys() {
    return Reflect.ownKeys(getArguments());
=======
// Overwrites the 2nd item with getter.
Object.defineProperty(argv, "1", {
  get() {
    return fromFileUrl(Deno.mainModule);
>>>>>>> 1dfbb6ed
  },
});

/** https://nodejs.org/api/process.html#process_process_chdir_directory */
export const chdir = Deno.chdir;

/** https://nodejs.org/api/process.html#process_process_cwd */
export const cwd = Deno.cwd;

//deno-lint-ignore ban-ts-comment
//@ts-ignore
const _env: {
  [Deno.customInspect]: () => string;
} = {};

Object.defineProperty(_env, Deno.customInspect, {
  enumerable: false,
  configurable: false,
  get: function () {
    return Deno.env.toObject();
  },
});

/**
 * https://nodejs.org/api/process.html#process_process_env
 * Requires env permissions
 * */
export const env: Record<string, string> = new Proxy(_env, {
  get(target, prop) {
    if (prop === Deno.customInspect) {
      return target[Deno.customInspect];
    }
    return Deno.env.get(String(prop));
  },
  ownKeys() {
    return Reflect.ownKeys(Deno.env.toObject());
  },
  set(_target, prop, value) {
    Deno.env.set(String(prop), String(value));
    return value;
  },
});

/** https://nodejs.org/api/process.html#process_process_exit_code */
export const exit = Deno.exit;

/** https://nodejs.org/api/process.html#process_process_nexttick_callback_args */
export function nextTick(this: unknown, cb: () => void): void;
export function nextTick<T extends Array<unknown>>(
  this: unknown,
  cb: (...args: T) => void,
  ...args: T
): void;
export function nextTick<T extends Array<unknown>>(
  this: unknown,
  cb: (...args: T) => void,
  ...args: T
) {
  if (args) {
    queueMicrotask(() => cb.call(this, ...args));
  } else {
    queueMicrotask(cb);
  }
}

/** https://nodejs.org/api/process.html#process_process_pid */
export const pid = Deno.pid;

/** https://nodejs.org/api/process.html#process_process_platform */
export const platform = Deno.build.os === "windows" ? "win32" : Deno.build.os;

/** https://nodejs.org/api/process.html#process_process_version */
export const version = `v${Deno.version.deno}`;

/** https://nodejs.org/api/process.html#process_process_versions */
export const versions = {
  node: Deno.version.deno,
  ...Deno.version,
};

class Process extends EventEmitter {
  constructor() {
    super();

    //This causes the exit event to be binded to the unload event
    window.addEventListener("unload", () => {
      //TODO(Soremwar)
      //Get the exit code from the unload event
      super.emit("exit", 0);
    });
  }

  /** https://nodejs.org/api/process.html#process_process_arch */
  arch = arch;

  /**
   * https://nodejs.org/api/process.html#process_process_argv
   * Read permissions are required in order to get the executable route
   * */
  argv = argv;

  /** https://nodejs.org/api/process.html#process_process_chdir_directory */
  chdir = chdir;

  /** https://nodejs.org/api/process.html#process_process_cwd */
  cwd = cwd;

  /** https://nodejs.org/api/process.html#process_process_exit_code */
  exit = exit;

  /**
   * https://nodejs.org/api/process.html#process_process_env
   * Requires env permissions
   * */
  env = env;

  /** https://nodejs.org/api/process.html#process_process_nexttick_callback_args */
  nextTick = nextTick;

  /** https://nodejs.org/api/process.html#process_process_events */
  //deno-lint-ignore ban-types
  on(event: typeof notImplementedEvents[number], listener: Function): never;
  on(event: "exit", listener: (code: number) => void): this;
  //deno-lint-ignore no-explicit-any
  on(event: string, listener: (...args: any[]) => void): this {
    if (notImplementedEvents.includes(event)) {
      notImplemented();
    }

    super.on(event, listener);

    return this;
  }

  /** https://nodejs.org/api/process.html#process_process_pid */
  pid = pid;

  /** https://nodejs.org/api/process.html#process_process_platform */
  platform = platform;

  removeAllListeners(_event: string): never {
    notImplemented();
  }

  removeListener(
    event: typeof notImplementedEvents[number],
    //deno-lint-ignore ban-types
    listener: Function,
  ): never;
  removeListener(event: "exit", listener: (code: number) => void): this;
  //deno-lint-ignore no-explicit-any
  removeListener(event: string, listener: (...args: any[]) => void): this {
    if (notImplementedEvents.includes(event)) {
      notImplemented();
    }

    super.removeListener("exit", listener);

    return this;
  }

  /**
   * Returns the current high-resolution real time in a [seconds, nanoseconds]
   * tuple.
   *
   * Note: You need to give --allow-hrtime permission to Deno to actually get
   * nanoseconds precision values. If you don't give 'hrtime' permission, the returned
   * values only have milliseconds precision.
   *
   * `time` is an optional parameter that must be the result of a previous process.hrtime() call to diff with the current time.
   *
   * These times are relative to an arbitrary time in the past, and not related to the time of day and therefore not subject to clock drift. The primary use is for measuring performance between intervals.
   * https://nodejs.org/api/process.html#process_process_hrtime_time
   */
  hrtime(time?: [number, number]): [number, number] {
    const milli = performance.now();
    const sec = Math.floor(milli / 1000);
    const nano = Math.floor(milli * 1_000_000 - sec * 1_000_000_000);
    if (!time) {
      return [sec, nano];
    }
    const [prevSec, prevNano] = time;
    return [sec - prevSec, nano - prevNano];
  }

  /** https://nodejs.org/api/process.html#process_process_stderr */
  get stderr() {
    return {
      fd: Deno.stderr.rid,
      get isTTY(): boolean {
        return Deno.isatty(this.fd);
      },
      pipe(_destination: Deno.Writer, _options: { end: boolean }): void {
        // TODO(JayHelton): to be implemented
        notImplemented();
      },
      // deno-lint-ignore ban-types
      write(_chunk: string | Uint8Array, _callback: Function): void {
        // TODO(JayHelton): to be implemented
        notImplemented();
      },
      // deno-lint-ignore ban-types
      on(_event: string, _callback: Function): void {
        // TODO(JayHelton): to be implemented
        notImplemented();
      },
    };
  }

  /** https://nodejs.org/api/process.html#process_process_stdin */
  get stdin() {
    return {
      fd: Deno.stdin.rid,
      get isTTY(): boolean {
        return Deno.isatty(this.fd);
      },
      read(_size: number): void {
        // TODO(JayHelton): to be implemented
        notImplemented();
      },
      // deno-lint-ignore ban-types
      on(_event: string, _callback: Function): void {
        // TODO(JayHelton): to be implemented
        notImplemented();
      },
    };
  }

  /** https://nodejs.org/api/process.html#process_process_stdout */
  get stdout() {
    return {
      fd: Deno.stdout.rid,
      get isTTY(): boolean {
        return Deno.isatty(this.fd);
      },
      pipe(_destination: Deno.Writer, _options: { end: boolean }): void {
        // TODO(JayHelton): to be implemented
        notImplemented();
      },
      // deno-lint-ignore ban-types
      write(_chunk: string | Uint8Array, _callback: Function): void {
        // TODO(JayHelton): to be implemented
        notImplemented();
      },
      // deno-lint-ignore ban-types
      on(_event: string, _callback: Function): void {
        // TODO(JayHelton): to be implemented
        notImplemented();
      },
    };
  }

  /** https://nodejs.org/api/process.html#process_process_version */
  version = version;

  /** https://nodejs.org/api/process.html#process_process_versions */
  versions = versions;
}

/** https://nodejs.org/api/process.html#process_process */
const process = new Process();

Object.defineProperty(process, Symbol.toStringTag, {
  enumerable: false,
  writable: true,
  configurable: false,
  value: "process",
});

export const removeListener = process.removeListener;
export const removeAllListeners = process.removeAllListeners;
export const stderr = process.stderr;
export const stdin = process.stdin;
export const stdout = process.stdout;

export default process;

//TODO(Soremwar)
//Remove on 1.0
//Kept for backwars compatibility with std
export { process };<|MERGE_RESOLUTION|>--- conflicted
+++ resolved
@@ -37,27 +37,10 @@
     return Deno.execPath();
   },
 });
-<<<<<<< HEAD
-
-/**
- * https://nodejs.org/api/process.html#process_process_argv
- * Read permissions are required in order to get the executable route
- * */
-export const argv: Record<string, string> = new Proxy(_argv, {
-  get(target, prop) {
-    if (prop === Deno.customInspect) {
-      return target[Deno.customInspect];
-    }
-    return getArguments()[prop as unknown as number];
-  },
-  ownKeys() {
-    return Reflect.ownKeys(getArguments());
-=======
 // Overwrites the 2nd item with getter.
 Object.defineProperty(argv, "1", {
   get() {
     return fromFileUrl(Deno.mainModule);
->>>>>>> 1dfbb6ed
   },
 });
 
